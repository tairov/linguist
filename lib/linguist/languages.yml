--- conflicted
+++ resolved
@@ -278,7 +278,6 @@
   - .C
   - .H
   - .cats
-  - .h
   - .w
 
 C#:
@@ -305,11 +304,6 @@
   - .c++
   - .cc
   - .cxx
-<<<<<<< HEAD
-=======
-  - .H
-  - .h
->>>>>>> dafca264
   - .h++
   - .hh
   - .hpp
