--- conflicted
+++ resolved
@@ -9,7 +9,7 @@
 #                     includes name.downcase)
 # ace_mode          - A String name of Ace Mode (if available)
 # wrap              - Boolean wrap to enable line wrapping (default: false)
-# extension         - An Array of associated extensions (the first one is
+# extensions        - An Array of associated extensions (the first one is
 #                     considered the primary extension)
 # interpreters      - An Array of associated interpreters
 # searchable        - Boolean flag to enable searching (defaults to true)
@@ -91,7 +91,8 @@
   type: programming  # 'modeling' would be more appropiate
   lexer: Text only
   color: "#cc5c24"
-  primary_extension: .als
+  extensions:
+  - .als
 
 ApacheConf:
   type: markup
@@ -144,7 +145,8 @@
   type: programming
   lexer: AspectJ
   color: "#1957b0"
-  primary_extension: .aj
+  extensions:
+  - .aj
 
 Assembly:
   type: programming
@@ -167,7 +169,7 @@
   color: "#6594b9"
   aliases:
   - ahk
-  extension:
+  extensions:
   - .ahk
 
 AutoIt:
@@ -490,7 +492,7 @@
   type: programming
   color: "#075ff1"
   lexer: C++
-  extension:
+  extensions:
   - .dm
   aliases:
   - byond
@@ -533,7 +535,8 @@
   type: programming
   lexer: Text only
   color: "#cca760"
-  primary_extension: .djs
+  extensions:
+  - .djs
 
 Dylan:
   type: programming
@@ -547,7 +550,8 @@
   type: programming
   color: "#ccce35"
   lexer: Text only
-  primary_extension: .E
+  extensions:
+  - .E
 
 Ecere Projects:
   type: data
@@ -568,8 +572,8 @@
   type: markup
   color: "#3994bc"
   lexer: XML
-  primary_extension: .sch
-  extensions:
+  extensions:
+  - .sch
   - .brd
 
 Eiffel:
@@ -690,18 +694,19 @@
   type: programming
   color: "#00cafe"
   lexer: Haskell
-  primary_extension: .fr
+  extensions:
+  - .fr
 
 Game Maker Language:
   type: programming
   color: "#8ad353"
   lexer: JavaScript
-  primary_extension: .gml
+  extensions:
+  - .gml
 
 GAP:
   type: programming
   lexer: Text only
-  primary_extension: .g
   extensions:
   - .g
   - .gap
@@ -766,8 +771,8 @@
   type: programming
   color: "#f0a9f0"
   lexer: Gnuplot
-  primary_extension: .gp
-  extensions:
+  extensions:
+  - .gp
   - .gnu
   - .gnuplot
   - .plot
@@ -791,7 +796,8 @@
   aliases:
   - gf
   wrap: false
-  primary_extension: .gf
+  extensions:
+  - .gf
   searchable: true
   color: "#ff0000"
 
@@ -928,7 +934,8 @@
   - .properties
 
 Inno Setup:
-  primary_extension: .iss
+  extensions:
+  - .iss
   lexer: Text only
 
 Idris:
@@ -942,8 +949,8 @@
   type: programming
   lexer: Text only
   wrap: true
-  primary_extension: .ni
-  extensions:
+  extensions:
+  - .ni
   - .i7x
 
 Inno Setup:
@@ -1014,7 +1021,8 @@
   type: programming
   ace_mode: jsoniq
   lexer: XQuery
-  primary_extension: .jq
+  extensions:
+  - .jq
 
 Jade:
   group: HTML
@@ -1081,7 +1089,8 @@
   type: markup
   lexer: HTML
   ace_mode: html
-  primary_extension: .kit
+  extensions:
+  - .kit
 
 Kotlin:
   type: programming
@@ -1114,7 +1123,8 @@
   color: "#A8FF97"
   group: HTML
   lexer: Smarty
-  primary_extension: .latte
+  extensions:
+  - .latte
 
 Less:
   type: markup
@@ -1132,7 +1142,8 @@
 Liquid:
   type: markup
   lexer: Text only
-  primary_extension: .liquid
+  extensions:
+  - .liquid
 
 Literate Agda:
   type: programming
@@ -1208,7 +1219,8 @@
   type: markup
   lexer: HTML
   color: "#0095d9"
-  primary_extension: .mtml
+  extensions:
+  - .mtml
 
 Makefile:
   aliases:
@@ -1250,7 +1262,8 @@
 
 Mathematica:
   type: programming
-  primary_extension: .mathematica
+  extensions:
+  - .mathematica
   lexer: Text only
 
 Matlab:
@@ -1284,11 +1297,7 @@
 
 Mercury:
   type: programming
-  # This is the background colour on the web page.
   color: "#abcdef"
-  # The primary extension is .m, but lingist won't accept duplicates
-  primary_extension: .mercury
-  # Mercury's syntax is not prolog syntax, but they do share the lexer
   lexer: Prolog
   ace_mode: prolog
   extensions:
@@ -1478,12 +1487,7 @@
 PHP:
   type: programming
   ace_mode: php
-<<<<<<< HEAD
-  color: "#6e03c1"
-=======
   color: "#4F5D95"
-  primary_extension: .php
->>>>>>> 4eff60e4
   extensions:
   - .php
   - .aw
@@ -1639,7 +1643,8 @@
   type: programming
   color: "#bcdc53"
   lexer: Haskell
-  primary_extension: .purs
+  extensions:
+  - .purs
 
 Python:
   type: programming
@@ -1680,12 +1685,7 @@
   lexer: S
   aliases:
   - R
-<<<<<<< HEAD
-=======
-  primary_extension: .r
-  aliases:
   - Rscript
->>>>>>> 4eff60e4
   extensions:
   - .r
   - .R
@@ -1767,8 +1767,8 @@
   type: programming
   lexer: Text only
   color: "#ee0000"
-  primary_extension: .red
-  extensions:
+  extensions:
+  - .red
   - .reds
   
 Redcode:
@@ -1927,7 +1927,8 @@
 ShellSession:
   type: programming
   lexer: Bash Session
-  primary_extension: .sh-session
+  extensions:
+  - .sh-session
 
 Shen:
   type: programming
@@ -1957,7 +1958,8 @@
   color: "#f69e1d"
   aliases:
   - sourcemod
-  primary_extension: .sp
+  extensions:
+  - .sp
 
 Squirrel:
   type: programming
@@ -1978,14 +1980,13 @@
   type: programming
   lexer: Text only
   extensions:
+  - .do
   - .ado
-  - .do
   - .doh
   - .ihlp
   - .mata
   - .matah
   - .sthlp
-  primary_extension: .do
 
 Stylus:
   type: markup
@@ -2005,8 +2006,8 @@
   type: programming
   color: "#343761"
   lexer: systemverilog
-  primary_extension: .sv
-  extensions:
+  extensions:
+  - .sv
   - .svh
   - .vh
 
@@ -2286,7 +2287,8 @@
   type: programming
   lexer: PHP
   color: "#118f9e"
-  primary_extension: .zep
+  extensions:
+  - .zep
 
 eC:
   type: programming
