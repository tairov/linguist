--- conflicted
+++ resolved
@@ -516,13 +516,6 @@
   - clisp
   - ecl
 
-<<<<<<< HEAD
-Cool:
-  type: programming
-  lexer: Text only
-  extensions:
-  - .cl
-=======
 Component Pascal:
   type: programming
   color: "#b0ce4e"
@@ -533,7 +526,11 @@
   aliases:
   - delphi
   - objectpascal
->>>>>>> 55432774
+
+Cool:
+  type: programming
+  extensions:
+  - .cl
 
 Coq:
   type: programming
