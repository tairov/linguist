--- conflicted
+++ resolved
@@ -3575,7 +3575,7 @@
   - .fr
   - .nb
   - .ncl
-<<<<<<< HEAD
+  - .no
   filenames:
   - COPYING
   - INSTALL
@@ -3587,9 +3587,6 @@
   - keep.me
   - read.me
   - test.me
-=======
-  - .no
->>>>>>> d069d0e4
   tm_scope: none
   ace_mode: text
 
