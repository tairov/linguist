# Vendored files and directories are excluded from language
# statistics.
#
# Lines in this file are Regexps that are matched against the file
# pathname.
#
# Please add additional test coverage to
# `test/test_blob.rb#test_vendored` if you make any changes.

## Vendor Conventions ##

# Caches
- (^|/)cache/

# Dependencies
- ^[Dd]ependencies/

# C deps
#  https://github.com/joyent/node
- ^deps/
- ^tools/
- (^|/)configure$
- (^|/)configure.ac$
- (^|/)config.guess$
- (^|/)config.sub$

# Node dependencies
- node_modules/

# Bower Components
- bower_components/

# Erlang bundles
- ^rebar$

# Bootstrap minified css and js
- (^|/)bootstrap([^.]*)(\.min)?\.(js|css)$

# Font Awesome
- font-awesome.min.css
- font-awesome.css

# Foundation css
- foundation.min.css
- foundation.css

# Normalize.css
- normalize.css

<<<<<<< HEAD
# Bourbon SCSS
- (^|/)[Bb]ourbon/.*\.css$
- (^|/)[Bb]ourbon/.*\.scss$
=======
# Animate.css
- animate.css
- animate.min.css
>>>>>>> b9025398

# Vendored dependencies
- thirdparty/
- vendors?/
- extern(al)?/

# Debian packaging
- ^debian/

# Haxelib projects often contain a neko bytecode file named run.n
- run.n$

## Commonly Bundled JavaScript frameworks ##

# jQuery
- (^|/)jquery([^.]*)(\.min)?\.js$
- (^|/)jquery\-\d\.\d+(\.\d+)?(\.min)?\.js$

# jQuery UI
- (^|/)jquery\-ui(\-\d\.\d+(\.\d+)?)?(\.\w+)?(\.min)?\.(js|css)$
- (^|/)jquery\.(ui|effects)\.([^.]*)(\.min)?\.(js|css)$

# Prototype
- (^|/)prototype(.*)\.js$
- (^|/)effects\.js$
- (^|/)controls\.js$
- (^|/)dragdrop\.js$

# Typescript definition files
- (.*?)\.d\.ts$

# MooTools
- (^|/)mootools([^.]*)\d+\.\d+.\d+([^.]*)\.js$

# Dojo
- (^|/)dojo\.js$

# MochiKit
- (^|/)MochiKit\.js$

# YUI
- (^|/)yahoo-([^.]*)\.js$
- (^|/)yui([^.]*)\.js$

# WYS editors
- (^|/)ckeditor\.js$
- (^|/)tiny_mce([^.]*)\.js$
- (^|/)tiny_mce/(langs|plugins|themes|utils)

# MathJax
- (^|/)MathJax/

# SyntaxHighlighter - http://alexgorbatchev.com/
- (^|/)shBrush([^.]*)\.js$
- (^|/)shCore\.js$
- (^|/)shLegacy\.js$

# AngularJS
- (^|/)angular([^.]*)(\.min)?\.js$

# D3.js
- (^|\/)d3(\.v\d+)?([^.]*)(\.min)?\.js$

# React
- (^|/)react(-[^.]*)?(\.min)?\.js$

# Modernizr
- (^|/)modernizr\-\d\.\d+(\.\d+)?(\.min)?\.js$
- (^|/)modernizr\.custom\.\d+\.js$

# Knockout
- (^|/)knockout-(\d+\.){3}(debug\.)?js$
- knockout-min.js

## Python ##

# django
- (^|/)admin_media/

# Fabric
- ^fabfile\.py$

# WAF
- ^waf$

# .osx
- ^.osx$

## Obj-C ##

# Cocoapods
- ^Pods/

# Sparkle
- (^|/)Sparkle/

## Groovy ##

# Gradle
- (^|/)gradlew$
- (^|/)gradlew\.bat$
- (^|/)gradle/wrapper/

## .NET ##

# Visual Studio IntelliSense
- -vsdoc\.js$
- \.intellisense\.js$

# jQuery validation plugin (MS bundles this with asp.net mvc)
- (^|/)jquery([^.]*)\.validate(\.unobtrusive)?(\.min)?\.js$
- (^|/)jquery([^.]*)\.unobtrusive\-ajax(\.min)?\.js$

# Microsoft Ajax
- (^|/)[Mm]icrosoft([Mm]vc)?([Aa]jax|[Vv]alidation)(\.debug)?\.js$

# NuGet
- ^[Pp]ackages\/.+\.\d+\/

# ExtJS
- (^|/)extjs/.*?\.js$
- (^|/)extjs/.*?\.xml$
- (^|/)extjs/.*?\.txt$
- (^|/)extjs/.*?\.html$
- (^|/)extjs/.*?\.properties$
- (^|/)extjs/.sencha/
- (^|/)extjs/docs/
- (^|/)extjs/builds/
- (^|/)extjs/cmd/
- (^|/)extjs/examples/
- (^|/)extjs/locale/
- (^|/)extjs/packages/
- (^|/)extjs/plugins/
- (^|/)extjs/resources/
- (^|/)extjs/src/
- (^|/)extjs/welcome/

# Html5shiv
- (^|/)html5shiv(\.min)?\.js$

# Samples folders
- ^[Ss]amples/

# LICENSE, README, git config files
- ^COPYING$
- LICENSE$
- License$
- gitattributes$
- gitignore$
- gitmodules$
- ^README$
- ^readme$

# Test fixtures
- ^[Tt]est/fixtures/

# PhoneGap/Cordova
- (^|/)cordova([^.]*)(\.min)?\.js$
- (^|/)cordova\-\d\.\d(\.\d)?(\.min)?\.js$

# Vagrant
- ^Vagrantfile$

# .DS_Store's
- .[Dd][Ss]_[Ss]tore$

# Mercury --use-subdirs
- Mercury/

# R packages
- ^vignettes/
- ^inst/extdata/

# Octicons
- octicons.css
- octicons.min.css
- sprockets-octicons.scss<|MERGE_RESOLUTION|>--- conflicted
+++ resolved
@@ -47,15 +47,13 @@
 # Normalize.css
 - normalize.css
 
-<<<<<<< HEAD
 # Bourbon SCSS
 - (^|/)[Bb]ourbon/.*\.css$
 - (^|/)[Bb]ourbon/.*\.scss$
-=======
+
 # Animate.css
 - animate.css
 - animate.min.css
->>>>>>> b9025398
 
 # Vendored dependencies
 - thirdparty/
