--- conflicted
+++ resolved
@@ -17,17 +17,10 @@
           result = disambiguate_pl(data, languages)
         end
         if languages.all? { |l| ["ECL", "Prolog"].include?(l) }
-<<<<<<< HEAD
-          disambiguate_ecl(data, languages)
+          result = disambiguate_ecl(data, languages)
         end
         if languages.all? { |l| ["IDL", "Prolog"].include?(l) }
-          disambiguate_pro(data, languages)
-        end
-        if languages.all? { |l| ["TypeScript", "XML"].include?(l) }
-          disambiguate_ts(data, languages)
-=======
-          result = disambiguate_ecl(data, languages)
->>>>>>> 5152bd71
+          result = disambiguate_pro(data, languages)
         end
         if languages.all? { |l| ["Common Lisp", "OpenCL"].include?(l) }
           result = disambiguate_cl(data, languages)
