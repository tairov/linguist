--- conflicted
+++ resolved
@@ -192,13 +192,12 @@
     assert blob("JavaScript/intro.js").generated?
     assert blob("JavaScript/classes.js").generated?
 
-<<<<<<< HEAD
     # Protocol Buffer generated code
     assert blob("C++/protocol-buffer.pb.h").generated?
     assert blob("C++/protocol-buffer.pb.cc").generated?
     assert blob("Java/ProtocolBuffer.java").generated?
     assert blob("Python/protocol_buffer_pb2.py").generated?
-=======
+
     # Minified CSS
     assert !blob("CSS/bootstrap.css").generated?
     assert blob("CSS/bootstrap.min.css").generated?
@@ -206,7 +205,6 @@
     # Cython-generated C/C++
     assert blob("C/sgd_fast.c").generated?
     assert blob("C++/wrapper_inner.cpp").generated?
->>>>>>> fc8d2f64
   end
 
   def test_vendored
