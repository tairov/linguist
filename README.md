# Linguist

[issues]: https://github.com/github/linguist/issues
[new-issue]: https://github.com/github/linguist/issues/new

This library is used on GitHub.com to detect blob languages, ignore binary or vendored files, suppress generated files in diffs, and generate language breakdown graphs.

See [Troubleshooting](#troubleshooting) and [`CONTRIBUTING.md`](/CONTRIBUTING.md) before filing an issue or creating a pull request.

## Troubleshooting

### My repository is detected as the wrong language

![language stats bar](https://cloud.githubusercontent.com/assets/173/5562290/48e24654-8ddf-11e4-8fe7-735b0ce3a0d3.png)

The Language stats bar is built by aggregating the languages of each file in that repository. If it is reporting a language that you don't expect:

0. Click on the name of the language in the stats bar to see a list of the files that are identified as that language.
0. If you see files that you didn't write, consider moving the files into one of the [paths for vendored  code](https://github.com/github/linguist/blob/master/lib/linguist/vendor.yml), or use the [manual overrides](#overrides) feature to ignore them.
0. If the files are being misclassified, search for [open issues][issues] to see if anyone else has already reported the issue. Any information you an add, especially links to public repositories, is helpful.
0. If there are no reported issues of this misclassification, [open an issue][new-issue] and include a link to the repository or a sample of the code that is being misclassified.

## Overrides

<<<<<<< HEAD
Linguist supports custom overrides for language definitions and vendored paths. Please note that the overrides currently only affect the language statistics for a repository and not the syntax-highlighting of files.
=======
Linguist supports a number of different custom overrides strategies for language definitions and vendored paths. 

### Using gitattributes

Add a `.gitattributes` file to your project using the keys `linguist-language` and `linguist-vendored` with the standard git-style path matchers for the files you want to override.
>>>>>>> 7a141a92

Commit a `.gitattributes` file to your project and use standard git-style path matchers for the files you want to override to set `linguist-language` and `linguist-vendored`.

```
$ cat .gitattributes
*.rb linguist-language=Java
```

Checking code you didn't write, such as JavaScript libraries, into your git repo is a common practice, but this often inflates your project's language stats and may even cause your project to be labeled as another language. By default, Linguist treats all of the paths defined in [lib/linguist/vendor.yml](https://github.com/github/linguist/blob/master/lib/linguist/vendor.yml) as vendored and therefore doesn't include them in the language statistics for a repository.

Use the `linguist-vendored` attribute to vendor or un-vendor paths.

```
$ cat .gitattributes
special-vendored-path/* linguist-vendored
jquery.js linguist-vendored=false
<<<<<<< HEAD
```
=======
```

### Using Emacs and Vim modelines

Alternatively, you can use Vim and Emacs style modelines to set the language for a single file. Modelines can be placed anywhere within a file and are respected when determining how to syntax-highlight a file on GitHub.com

```
Vim
vim: set filetype=prolog: 
vim: set ft=cpp:

Emacs
-*- mode: php;-*-
```


## Installation

Github.com is usually running the latest version of the `github-linguist` gem that is released on [RubyGems.org](http://rubygems.org/gems/github-linguist).

But for development you are going to want to checkout out the source. To get it, clone the repo and run [Bundler](http://gembundler.com/) to install its dependencies.

    git clone https://github.com/github/linguist.git
    cd linguist/
    script/bootstrap

To run the tests:

    bundle exec rake test

### A note on language extensions

Linguist has a number of methods available to it for identifying the language of a particular file. The initial lookup is based upon the extension of the file, possible file extensions are defined in an array called `extensions`. Take a look at this example for example for `Perl`:

```
Perl:
  type: programming
  ace_mode: perl
  color: "#0298c3"
  extensions:
  - .pl
  - .PL
  - .perl
  - .ph
  - .plx
  - .pm
  - .pod
  - .psgi
  interpreters:
  - perl
```
Any of the extensions defined are valid but the first in this array should be the most popular.

### Testing

Sometimes getting the tests running can be too much work, especially if you don't have much Ruby experience. It's okay: be lazy and let our build bot [Travis](http://travis-ci.org/#!/github/linguist) run the tests for you. Just open a pull request and the bot will start cranking away.

Here's our current build status, which is hopefully green: [![Build Status](https://secure.travis-ci.org/github/linguist.png?branch=master)](http://travis-ci.org/github/linguist)

### Releasing

If you are the current maintainer of this gem:

 0. Create a branch for the release: `git checkout -b cut-release-vxx.xx.xx`
 0. Make sure your local dependencies are up to date: `script/bootstrap`
 0. If grammar submodules have not been updated recently, update them: `git submodule update --remote && git commit -a`
 0. Ensure that samples are updated: `bundle exec rake samples`
 0. Ensure that tests are green: `bundle exec rake test`
 0. Bump gem version in `lib/linguist/version.rb`.  For example, [like this](https://github.com/github/linguist/commit/8d2ea90a5ba3b2fe6e1508b7155aa4632eea2985).
 0. Make a PR to github/linguist.  For example, [#1238](https://github.com/github/linguist/pull/1238).
 0. Build a local gem: `bundle exec rake build_gem`
 0. Testing:
   0. Bump the Gemfile and Gemfile.lock versions for an app which relies on this gem
   0. Install the new gem locally
   0. Test behavior locally, branch deploy, whatever needs to happen
 0. Merge github/linguist PR
 0. Tag and push: `git tag vx.xx.xx; git push --tags`
 0. Push to rubygems.org -- `gem push github-linguist-3.0.0.gem`
>>>>>>> 7a141a92
<|MERGE_RESOLUTION|>--- conflicted
+++ resolved
@@ -22,17 +22,11 @@
 
 ## Overrides
 
-<<<<<<< HEAD
-Linguist supports custom overrides for language definitions and vendored paths. Please note that the overrides currently only affect the language statistics for a repository and not the syntax-highlighting of files.
-=======
-Linguist supports a number of different custom overrides strategies for language definitions and vendored paths. 
+Linguist supports a number of different custom overrides strategies for language definitions and vendored paths.
 
 ### Using gitattributes
 
-Add a `.gitattributes` file to your project using the keys `linguist-language` and `linguist-vendored` with the standard git-style path matchers for the files you want to override.
->>>>>>> 7a141a92
-
-Commit a `.gitattributes` file to your project and use standard git-style path matchers for the files you want to override to set `linguist-language` and `linguist-vendored`.
+Add a `.gitattributes` file to your project and use standard git-style path matchers for the files you want to override to set `linguist-language` and `linguist-vendored`.
 
 ```
 $ cat .gitattributes
@@ -47,9 +41,6 @@
 $ cat .gitattributes
 special-vendored-path/* linguist-vendored
 jquery.js linguist-vendored=false
-<<<<<<< HEAD
-```
-=======
 ```
 
 ### Using Emacs and Vim modelines
@@ -58,74 +49,9 @@
 
 ```
 Vim
-vim: set filetype=prolog: 
+vim: set filetype=prolog:
 vim: set ft=cpp:
 
 Emacs
 -*- mode: php;-*-
-```
-
-
-## Installation
-
-Github.com is usually running the latest version of the `github-linguist` gem that is released on [RubyGems.org](http://rubygems.org/gems/github-linguist).
-
-But for development you are going to want to checkout out the source. To get it, clone the repo and run [Bundler](http://gembundler.com/) to install its dependencies.
-
-    git clone https://github.com/github/linguist.git
-    cd linguist/
-    script/bootstrap
-
-To run the tests:
-
-    bundle exec rake test
-
-### A note on language extensions
-
-Linguist has a number of methods available to it for identifying the language of a particular file. The initial lookup is based upon the extension of the file, possible file extensions are defined in an array called `extensions`. Take a look at this example for example for `Perl`:
-
-```
-Perl:
-  type: programming
-  ace_mode: perl
-  color: "#0298c3"
-  extensions:
-  - .pl
-  - .PL
-  - .perl
-  - .ph
-  - .plx
-  - .pm
-  - .pod
-  - .psgi
-  interpreters:
-  - perl
-```
-Any of the extensions defined are valid but the first in this array should be the most popular.
-
-### Testing
-
-Sometimes getting the tests running can be too much work, especially if you don't have much Ruby experience. It's okay: be lazy and let our build bot [Travis](http://travis-ci.org/#!/github/linguist) run the tests for you. Just open a pull request and the bot will start cranking away.
-
-Here's our current build status, which is hopefully green: [![Build Status](https://secure.travis-ci.org/github/linguist.png?branch=master)](http://travis-ci.org/github/linguist)
-
-### Releasing
-
-If you are the current maintainer of this gem:
-
- 0. Create a branch for the release: `git checkout -b cut-release-vxx.xx.xx`
- 0. Make sure your local dependencies are up to date: `script/bootstrap`
- 0. If grammar submodules have not been updated recently, update them: `git submodule update --remote && git commit -a`
- 0. Ensure that samples are updated: `bundle exec rake samples`
- 0. Ensure that tests are green: `bundle exec rake test`
- 0. Bump gem version in `lib/linguist/version.rb`.  For example, [like this](https://github.com/github/linguist/commit/8d2ea90a5ba3b2fe6e1508b7155aa4632eea2985).
- 0. Make a PR to github/linguist.  For example, [#1238](https://github.com/github/linguist/pull/1238).
- 0. Build a local gem: `bundle exec rake build_gem`
- 0. Testing:
-   0. Bump the Gemfile and Gemfile.lock versions for an app which relies on this gem
-   0. Install the new gem locally
-   0. Test behavior locally, branch deploy, whatever needs to happen
- 0. Merge github/linguist PR
- 0. Tag and push: `git tag vx.xx.xx; git push --tags`
- 0. Push to rubygems.org -- `gem push github-linguist-3.0.0.gem`
->>>>>>> 7a141a92
+```