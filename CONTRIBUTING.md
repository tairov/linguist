--- conflicted
+++ resolved
@@ -79,12 +79,8 @@
 
 Linguist is maintained with :heart: by:
 
-<<<<<<< HEAD
+- **@Alhadis**
 - **@arfon**
-=======
-- **@arfon** (GitHub Staff)
-- **@Alhadis**
->>>>>>> 3ca93a84
 - **@larsbrinkhoff**
 - **@pchaigno**
 
