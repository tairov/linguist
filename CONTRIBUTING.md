# Contributing

Hi there! We're thrilled that you'd like to contribute to this project. Your help is essential for keeping it great. This project adheres to the [Contributor Covenant Code of Conduct](http://contributor-covenant.org/). By participating, you are expected to uphold this code.

The majority of contributions won't need to touch any Ruby code at all.

## Adding an extension to a language

We try only to add new extensions once they have some usage on GitHub. In most cases we prefer that extensions be in use in hundreds of repositories before supporting them in Linguist.

To add support for a new extension:

0. Add your extension to the language entry in [`languages.yml`][languages], keeping the extensions in alphabetical order.
0. Add at least one sample for your extension to the [samples directory][samples] in the correct subdirectory.
0. Open a pull request, linking to a [GitHub search result](https://github.com/search?utf8=%E2%9C%93&q=extension%3Aboot+NOT+nothack&type=Code&ref=searchresults) showing in-the-wild usage.

In addition, if this extension is already listed in [`languages.yml`][languages] then sometimes a few more steps will need to be taken:

0. Make sure that example `.yourextension` files are present in the [samples directory][samples] for each language that uses `.yourextension`.
0. Test the performance of the Bayesian classifier with a relatively large number (1000s) of sample `.yourextension` files. (ping **@arfon** or **@bkeepers** to help with this) to ensure we're not misclassifying files.
0. If the Bayesian classifier does a bad job with the sample `.yourextension` files then a [heuristic](https://github.com/github/linguist/blob/master/lib/linguist/heuristics.rb) may need to be written to help.


## Adding a language

We try only to add languages once they have some usage on GitHub. In most cases we prefer that each new file extension be in use in hundreds of repositories before supporting them in Linguist.

To add support for a new language:

<<<<<<< HEAD
0. Add an entry for your language to [`languages.yml`][languages].
0. Add a grammar for your language: `script/add-grammar https://github.com/JaneSmith/MyGrammar` Please only add grammars that have [one of these licenses][licenses].
=======
0. Add an entry for your language to [`languages.yml`][languages]. Omit the `language_id` field for now.
0. Add a grammar for your language. Please only add grammars that have [one of these licenses](https://github.com/github/linguist/blob/257425141d4e2a5232786bf0b13c901ada075f93/vendor/licenses/config.yml#L2-L11).
  0. Add your grammar as a submodule: `git submodule add https://github.com/JaneSmith/MyGrammar vendor/grammars/MyGrammar`.
  0. Add your grammar to [`grammars.yml`][grammars] by running `script/convert-grammars --add vendor/grammars/MyGrammar`.
  0. Download the license for the grammar: `script/licensed`. Be careful to only commit the file for the new grammar, as this script may update licenses for other grammars as well.
>>>>>>> 8e9c2249
0. Add samples for your language to the [samples directory][samples] in the correct subdirectory.
0. Add a `language_id` for your language using `script/set-language-ids`. **You should only ever need to run `script/set-language-ids --update`. Anything other than this risks breaking GitHub search :cry:**
0. Open a pull request, linking to a [GitHub search result](https://github.com/search?utf8=%E2%9C%93&q=extension%3Aboot+NOT+nothack&type=Code&ref=searchresults) showing in-the-wild usage.

In addition, if your new language defines an extension that's already listed in [`languages.yml`][languages] (such as `.foo`) then sometimes a few more steps will need to be taken:

0. Make sure that example `.foo` files are present in the [samples directory][samples] for each language that uses `.foo`.
0. Test the performance of the Bayesian classifier with a relatively large number (1000s) of sample `.foo` files. (ping **@arfon** or **@bkeepers** to help with this) to ensure we're not misclassifying files.
0. If the Bayesian classifier does a bad job with the sample `.foo` files then a [heuristic](https://github.com/github/linguist/blob/master/lib/linguist/heuristics.rb) may need to be written to help.

Remember, the goal here is to try and avoid false positives!


## Fixing a misclassified language

Most languages are detected by their file extension defined in [languages.yml][languages].  For disambiguating between files with common extensions, linguist applies some [heuristics](/lib/linguist/heuristics.rb) and a [statistical classifier](lib/linguist/classifier.rb). This process can help differentiate between, for example, `.h` files which could be either C, C++, or Obj-C.

Misclassifications can often be solved by either adding a new filename or extension for the language or adding more [samples][samples] to make the classifier smarter.


## Fixing syntax highlighting

Syntax highlighting in GitHub is performed using TextMate-compatible grammars. These are the same grammars that TextMate, Sublime Text and Atom use. Every language in [languages.yml][languages] is mapped to its corresponding TM `scope`. This scope will be used when picking up a grammar for highlighting.

Assuming your code is being detected as the right language, in most cases this is due to a bug in the language grammar rather than a bug in Linguist. [`grammars.yml`][grammars] lists all the grammars we use for syntax highlighting on github.com. Find the one corresponding to your code's programming language and submit a bug report upstream. If you can, try to reproduce the highlighting problem in the text editor that the grammar is designed for (TextMate, Sublime Text, or Atom) and include that information in your bug report.

You can also try to fix the bug yourself and submit a Pull Request. [TextMate's documentation](https://manual.macromates.com/en/language_grammars) offers a good introduction on how to work with TextMate-compatible grammars. You can test grammars using [Lightshow](https://github-lightshow.herokuapp.com).

Once the bug has been fixed upstream, we'll pick it up for GitHub in the next release of Linguist.

## Testing

For development you are going to want to checkout out the source. To get it, clone the repo and run [Bundler](http://gembundler.com/) to install its dependencies.

    git clone https://github.com/github/linguist.git
    cd linguist/
    script/bootstrap

To run the tests:

    bundle exec rake test

Sometimes getting the tests running can be too much work, especially if you don't have much Ruby experience. It's okay: be lazy and let our build bot [Travis](https://travis-ci.org/#!/github/linguist) run the tests for you. Just open a pull request and the bot will start cranking away.

Here's our current build status: [![Build Status](https://api.travis-ci.org/github/linguist.svg?branch=master)](https://travis-ci.org/github/linguist)

## Maintainers

Linguist is maintained with :heart: by:

- **@arfon** (GitHub Staff)
- **@larsbrinkhoff**
- **@pchaigno**

As Linguist is a production dependency for GitHub we have a couple of workflow restrictions:

- Anyone with commit rights can merge Pull Requests provided that there is a :+1: from a GitHub member of staff
- Releases are performed by GitHub staff so we can ensure GitHub.com always stays up to date with the latest release of Linguist and there are no regressions in production.

### Releasing

If you are the current maintainer of this gem:

0. Create a branch for the release: `git checkout -b cut-release-vxx.xx.xx`
0. Make sure your local dependencies are up to date: `script/bootstrap`
0. If grammar submodules have not been updated recently, update them: `git submodule update --remote && git commit -a`
0. Ensure that samples are updated: `bundle exec rake samples`
0. Ensure that tests are green: `bundle exec rake test`
0. Bump gem version in `lib/linguist/version.rb`, [like this](https://github.com/github/linguist/commit/8d2ea90a5ba3b2fe6e1508b7155aa4632eea2985).
0. Make a PR to github/linguist, [like this](https://github.com/github/linguist/pull/1238).
0. Build a local gem: `bundle exec rake build_gem`
0. Test the gem:
  0. Bump the Gemfile and Gemfile.lock versions for an app which relies on this gem
  0. Install the new gem locally
  0. Test behavior locally, branch deploy, whatever needs to happen
0. Merge github/linguist PR
0. Tag and push: `git tag vx.xx.xx; git push --tags`
0. Push to rubygems.org -- `gem push github-linguist-3.0.0.gem`

[grammars]: /grammars.yml
[languages]: /lib/linguist/languages.yml
[licenses]: https://github.com/github/linguist/blob/257425141d4e2a5232786bf0b13c901ada075f93/vendor/licenses/config.yml#L2-L11
[samples]: /samples
[new-issue]: https://github.com/github/linguist/issues/new<|MERGE_RESOLUTION|>--- conflicted
+++ resolved
@@ -27,16 +27,8 @@
 
 To add support for a new language:
 
-<<<<<<< HEAD
-0. Add an entry for your language to [`languages.yml`][languages].
-0. Add a grammar for your language: `script/add-grammar https://github.com/JaneSmith/MyGrammar` Please only add grammars that have [one of these licenses][licenses].
-=======
 0. Add an entry for your language to [`languages.yml`][languages]. Omit the `language_id` field for now.
-0. Add a grammar for your language. Please only add grammars that have [one of these licenses](https://github.com/github/linguist/blob/257425141d4e2a5232786bf0b13c901ada075f93/vendor/licenses/config.yml#L2-L11).
-  0. Add your grammar as a submodule: `git submodule add https://github.com/JaneSmith/MyGrammar vendor/grammars/MyGrammar`.
-  0. Add your grammar to [`grammars.yml`][grammars] by running `script/convert-grammars --add vendor/grammars/MyGrammar`.
-  0. Download the license for the grammar: `script/licensed`. Be careful to only commit the file for the new grammar, as this script may update licenses for other grammars as well.
->>>>>>> 8e9c2249
+0. Add a grammar for your language: `script/add-grammar https://github.com/JaneSmith/MyGrammar`. Please only add grammars that have [one of these licenses][licenses].
 0. Add samples for your language to the [samples directory][samples] in the correct subdirectory.
 0. Add a `language_id` for your language using `script/set-language-ids`. **You should only ever need to run `script/set-language-ids --update`. Anything other than this risks breaking GitHub search :cry:**
 0. Open a pull request, linking to a [GitHub search result](https://github.com/search?utf8=%E2%9C%93&q=extension%3Aboot+NOT+nothack&type=Code&ref=searchresults) showing in-the-wild usage.
